--- conflicted
+++ resolved
@@ -161,11 +161,7 @@
             return responce
 
         except Exception as error:
-<<<<<<< HEAD
-            logger.error(f"Checking of mmmmmetadata error: {error}")
-=======
-            logger.error(f"Checking of metadata errorrrr: {error}")
->>>>>>> 37b98f95
+            logger.error(f"Checking of mmmmmetadata errorrrr: {error}")
             return pb.MetadataResponse(
                 )
         
